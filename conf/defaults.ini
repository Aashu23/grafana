--- conflicted
+++ resolved
@@ -375,11 +375,7 @@
 # Send internal Grafana metrics to graphite
 ; [metrics.graphite]
 ; address = localhost:2003
-<<<<<<< HEAD
 ; prefix = prod.grafana.%(instance_name)s.
-=======
-; prefix = prod.grafana.%(instance_name)s.
 
 [grafana_net]
-url = https://grafana.net
->>>>>>> b039a813
+url = https://grafana.net