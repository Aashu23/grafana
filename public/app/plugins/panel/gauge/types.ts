--- conflicted
+++ resolved
@@ -1,27 +1,15 @@
-import { Threshold, ValueMapping, DisplayValueOptions } from '@grafana/ui';
+import { SingleStatOptions } from '@grafana/ui';
 
-export interface GaugeOptions {
+export interface GaugeOptions extends SingleStatOptions {
   maxValue: number;
   minValue: number;
   showThresholdLabels: boolean;
   showThresholdMarkers: boolean;
 
-  stat: string;
-  display: DisplayValueOptions;
-
   // TODO: migrate to DisplayValueOptions
-  thresholds?: Threshold[];
-  valueMappings?: ValueMapping[];
-  valueOptions?: SingleStatValueOptions;
-}
-
-/** Deprecated -- migrate to  */
-export interface SingleStatValueOptions {
-  unit: string;
-  suffix: string;
-  stat: string;
-  prefix: string;
-  decimals?: number | null;
+  // thresholds?: Threshold[];
+  // valueMappings?: ValueMapping[];
+  // valueOptions?: SingleStatValueOptions;
 }
 
 export const defaults: GaugeOptions = {
@@ -37,11 +25,6 @@
     decimals: null,
     unit: 'none',
     mappings: [],
-    thresholds: [],
+    thresholds: [{ index: 0, value: -Infinity, color: 'green' }, { index: 1, value: 80, color: 'red' }],
   },
-<<<<<<< HEAD
-=======
-  valueMappings: [],
-  thresholds: [{ index: 0, value: -Infinity, color: 'green' }, { index: 1, value: 80, color: 'red' }],
->>>>>>> 4bbd6ab7
 };