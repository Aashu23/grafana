import React from 'react';
import angular from 'angular';
import _ from 'lodash';
import { notifyApp } from 'app/core/actions';
import { createErrorNotification } from 'app/core/copy/appNotification';
import { AppNotificationTimeout } from 'app/types';
import { store } from 'app/store/store';
import {
  DataFrame,
  DataQueryErrorType,
  DataQueryRequest,
  DataQueryResponse,
  DataSourceApi,
  DataSourceInstanceSettings,
  dateMath,
  LoadingState,
  LogRowModel,
  rangeUtil,
  ScopedVars,
  TimeRange,
<<<<<<< HEAD
  toDataFrame,
=======
  rangeUtil,
  DataQueryErrorType,
>>>>>>> 09574547
} from '@grafana/data';
import { getBackendSrv, toDataQueryResponse } from '@grafana/runtime';
import { getTemplateSrv, TemplateSrv } from 'app/features/templating/template_srv';
import { getTimeSrv, TimeSrv } from 'app/features/dashboard/services/TimeSrv';
import { ThrottlingErrorMessage } from './components/ThrottlingErrorMessage';
import memoizedDebounce from './memoizedDebounce';
import {
  CloudWatchJsonData,
  CloudWatchLogsQuery,
  CloudWatchLogsQueryStatus,
  CloudWatchMetricsQuery,
  CloudWatchQuery,
  DescribeLogGroupsRequest,
  GetLogEventsRequest,
  GetLogGroupFieldsRequest,
  GetLogGroupFieldsResponse,
  isCloudWatchLogsQuery,
  LogAction,
  MetricQuery,
  MetricRequest,
  TSDBResponse,
} from './types';
import { from, merge, Observable, of, zip } from 'rxjs';
import { catchError, concatMap, finalize, map, mergeMap, repeat, scan, share, takeWhile, tap } from 'rxjs/operators';
import { CloudWatchLanguageProvider } from './language_provider';

import { VariableWithMultiSupport } from 'app/features/variables/types';
import { RowContextOptions } from '@grafana/ui/src/components/Logs/LogRowContextProvider';
import { AwsUrl, encodeUrl } from './aws_url';
import { increasingInterval } from './utils/rxjs/increasingInterval';

const TSDB_QUERY_ENDPOINT = '/api/tsdb/query';

// Constants also defined in tsdb/cloudwatch/cloudwatch.go
const LOG_IDENTIFIER_INTERNAL = '__log__grafana_internal__';
const LOGSTREAM_IDENTIFIER_INTERNAL = '__logstream__grafana_internal__';

const displayAlert = (datasourceName: string, region: string) =>
  store.dispatch(
    notifyApp(
      createErrorNotification(
        `CloudWatch request limit reached in ${region} for data source ${datasourceName}`,
        '',
        React.createElement(ThrottlingErrorMessage, { region }, null)
      )
    )
  );

const displayCustomError = (title: string, message: string) =>
  store.dispatch(notifyApp(createErrorNotification(title, message)));

export const MAX_ATTEMPTS = 5;

export class CloudWatchDatasource extends DataSourceApi<CloudWatchQuery, CloudWatchJsonData> {
  type: any;
  proxyUrl: any;
  defaultRegion: any;
  standardStatistics: any;
  datasourceName: string;
  debouncedAlert: (datasourceName: string, region: string) => void;
  debouncedCustomAlert: (title: string, message: string) => void;
  logQueries: Record<string, { id: string; region: string; statsQuery: boolean }>;
  languageProvider: CloudWatchLanguageProvider;

  constructor(
    instanceSettings: DataSourceInstanceSettings<CloudWatchJsonData>,
    private readonly templateSrv: TemplateSrv = getTemplateSrv(),
    private readonly timeSrv: TimeSrv = getTimeSrv()
  ) {
    super(instanceSettings);
    this.type = 'cloudwatch';
    this.proxyUrl = instanceSettings.url;
    this.defaultRegion = instanceSettings.jsonData.defaultRegion;
    this.datasourceName = instanceSettings.name;
    this.standardStatistics = ['Average', 'Maximum', 'Minimum', 'Sum', 'SampleCount'];
    this.debouncedAlert = memoizedDebounce(displayAlert, AppNotificationTimeout.Error);
    this.debouncedCustomAlert = memoizedDebounce(displayCustomError, AppNotificationTimeout.Error);
    this.logQueries = {};

    this.languageProvider = new CloudWatchLanguageProvider(this);
  }

  query(options: DataQueryRequest<CloudWatchQuery>): Observable<DataQueryResponse> {
    options = angular.copy(options);

    let queries = options.targets.filter(item => item.id !== '' || item.hide !== true);
    const { logQueries, metricsQueries } = this.getTargetsByQueryMode(queries);

    const dataQueryResponses: Array<Observable<DataQueryResponse>> = [];
    if (logQueries.length > 0) {
      dataQueryResponses.push(this.handleLogQueries(logQueries, options));
    }

    if (metricsQueries.length > 0) {
      dataQueryResponses.push(this.handleMetricQueries(metricsQueries, options));
    }

    // No valid targets, return the empty result to save a round trip.
    if (_.isEmpty(dataQueryResponses)) {
      return of({
        data: [],
        state: LoadingState.Done,
      });
    }

    return merge(...dataQueryResponses);
  }

  handleLogQueries = (
    logQueries: CloudWatchLogsQuery[],
    options: DataQueryRequest<CloudWatchQuery>
  ): Observable<DataQueryResponse> => {
    const validLogQueries = logQueries.filter(item => item.logGroupNames?.length);
    if (logQueries.length > validLogQueries.length) {
      return of({ data: [], error: { message: 'Log group is required' } });
    }

    // No valid targets, return the empty result to save a round trip.
    if (_.isEmpty(validLogQueries)) {
      return of({ data: [], state: LoadingState.Done });
    }

    const queryParams = validLogQueries.map((target: CloudWatchLogsQuery) => ({
      queryString: target.expression,
      refId: target.refId,
      logGroupNames: target.logGroupNames,
      region: this.replace(this.getActualRegion(target.region), options.scopedVars, true, 'region'),
    }));

    return this.makeLogActionRequest('StartQuery', queryParams, options.scopedVars).pipe(
      mergeMap(dataFrames =>
        this.logsQuery(
          dataFrames.map(dataFrame => ({
            queryId: dataFrame.fields[0].values.get(0),
            region: dataFrame.meta?.custom?.['Region'] ?? 'default',
            refId: dataFrame.refId!,
            statsGroups: (logQueries.find(target => target.refId === dataFrame.refId)! as CloudWatchLogsQuery)
              .statsGroups,
          }))
        )
      ),
      map(response => this.addDataLinksToLogsResponse(response, options))
    );
  };

  handleMetricQueries = (
    metricQueries: CloudWatchMetricsQuery[],
    options: DataQueryRequest<CloudWatchQuery>
  ): Observable<DataQueryResponse> => {
    const validMetricsQueries = metricQueries
      .filter(
        item =>
          (!!item.region && !!item.namespace && !!item.metricName && !_.isEmpty(item.statistics)) ||
          item.expression?.length > 0
      )
      .map(
        (item: CloudWatchMetricsQuery): MetricQuery => {
          item.region = this.replace(this.getActualRegion(item.region), options.scopedVars, true, 'region');
          item.namespace = this.replace(item.namespace, options.scopedVars, true, 'namespace');
          item.metricName = this.replace(item.metricName, options.scopedVars, true, 'metric name');
          item.dimensions = this.convertDimensionFormat(item.dimensions, options.scopedVars);
          item.statistics = item.statistics.map(stat => this.replace(stat, options.scopedVars, true, 'statistics'));
          item.period = String(this.getPeriod(item, options)); // use string format for period in graph query, and alerting
          item.id = this.templateSrv.replace(item.id, options.scopedVars);
          item.expression = this.templateSrv.replace(item.expression, options.scopedVars);

          // valid ExtendedStatistics is like p90.00, check the pattern
          const hasInvalidStatistics = item.statistics.some(s => {
            if (s.indexOf('p') === 0) {
              const matches = /^p\d{2}(?:\.\d{1,2})?$/.exec(s);
              return !matches || matches[0] !== s;
            }

            return false;
          });

          if (hasInvalidStatistics) {
            throw { message: 'Invalid extended statistics' };
          }

          return {
            intervalMs: options.intervalMs,
            maxDataPoints: options.maxDataPoints,
            datasourceId: this.id,
            type: 'timeSeriesQuery',
            ...item,
          };
        }
      );

    // No valid targets, return the empty result to save a round trip.
    if (_.isEmpty(validMetricsQueries)) {
      return of({ data: [] });
    }

    const request = {
      from: options?.range?.from.valueOf().toString(),
      to: options?.range?.to.valueOf().toString(),
      queries: validMetricsQueries,
    };

    return from(this.performTimeSeriesQuery(request, options.range));
  };

  logsQuery(
    queryParams: Array<{ queryId: string; refId: string; limit?: number; region: string; statsGroups?: string[] }>
  ): Observable<DataQueryResponse> {
    this.logQueries = {};
    queryParams.forEach(param => {
      this.logQueries[param.refId] = {
        id: param.queryId,
        region: param.region,
        statsQuery: (param.statsGroups?.length ?? 0) > 0 ?? false,
      };
    });

    const dataFrames = increasingInterval({ startPeriod: 100, endPeriod: 1000, step: 300 }).pipe(
      concatMap(_ => this.makeLogActionRequest('GetQueryResults', queryParams)),
      repeat(),
      share()
    );

    const consecutiveFailedAttempts = dataFrames.pipe(
      scan(
        ({ failures, prevRecordsMatched }, frames) => {
          failures++;
          for (const frame of frames) {
            const recordsMatched = frame.meta?.stats?.find(stat => stat.displayName === 'Records matched')?.value!;
            if (recordsMatched > (prevRecordsMatched[frame.refId!] ?? 0)) {
              failures = 0;
            }
            prevRecordsMatched[frame.refId!] = recordsMatched;
          }

          return { failures, prevRecordsMatched };
        },
        { failures: 0, prevRecordsMatched: {} as Record<string, number> }
      ),
      map(({ failures }) => failures),
      share()
    );

    const queryResponse: Observable<DataQueryResponse> = zip(dataFrames, consecutiveFailedAttempts).pipe(
      tap(([dataFrames]) => {
        for (const frame of dataFrames) {
          if (
            [
              CloudWatchLogsQueryStatus.Complete,
              CloudWatchLogsQueryStatus.Cancelled,
              CloudWatchLogsQueryStatus.Failed,
            ].includes(frame.meta?.custom?.['Status']) &&
            this.logQueries.hasOwnProperty(frame.refId!)
          ) {
            delete this.logQueries[frame.refId!];
          }
        }
      }),
      map(([dataFrames, failedAttempts]) => {
        if (failedAttempts >= MAX_ATTEMPTS) {
          for (const frame of dataFrames) {
            _.set(frame, 'meta.custom.Status', CloudWatchLogsQueryStatus.Cancelled);
          }
        }

        return {
          data: dataFrames,
          key: 'test-key',
          state: dataFrames.every(dataFrame =>
            [
              CloudWatchLogsQueryStatus.Complete,
              CloudWatchLogsQueryStatus.Cancelled,
              CloudWatchLogsQueryStatus.Failed,
            ].includes(dataFrame.meta?.custom?.['Status'])
          )
            ? LoadingState.Done
            : LoadingState.Loading,
          error:
            failedAttempts >= MAX_ATTEMPTS
              ? {
                  message: `error: query timed out after ${MAX_ATTEMPTS} attempts`,
                  type: DataQueryErrorType.Timeout,
                }
              : undefined,
        };
      }),
      takeWhile(({ state }) => state !== LoadingState.Error && state !== LoadingState.Done, true)
    );

    return withTeardown(queryResponse, () => this.stopQueries());
  }

  private addDataLinksToLogsResponse(response: DataQueryResponse, options: DataQueryRequest<CloudWatchQuery>) {
    for (const dataFrame of response.data as DataFrame[]) {
      const range = this.timeSrv.timeRange();
      const start = range.from.toISOString();
      const end = range.to.toISOString();

      const curTarget = options.targets.find(target => target.refId === dataFrame.refId) as CloudWatchLogsQuery;
      const interpolatedGroups =
        curTarget.logGroupNames?.map((logGroup: string) =>
          this.replace(logGroup, options.scopedVars, true, 'log groups')
        ) ?? [];
      const urlProps: AwsUrl = {
        end,
        start,
        timeType: 'ABSOLUTE',
        tz: 'UTC',
        editorString: curTarget.expression ? this.replace(curTarget.expression, options.scopedVars, true) : '',
        isLiveTail: false,
        source: interpolatedGroups,
      };

      const encodedUrl = encodeUrl(
        urlProps,
        this.getActualRegion(this.replace(curTarget.region, options.scopedVars, true, 'region'))
      );

      for (const field of dataFrame.fields) {
        field.config.links = [
          {
            url: encodedUrl,
            title: 'View in CloudWatch console',
            targetBlank: true,
          },
        ];
      }
    }

    return response;
  }

  stopQueries() {
    if (Object.keys(this.logQueries).length > 0) {
      this.makeLogActionRequest(
        'StopQuery',
        Object.values(this.logQueries).map(logQuery => ({ queryId: logQuery.id, region: logQuery.region })),
        undefined,
        false
      ).pipe(
        finalize(() => {
          this.logQueries = {};
        })
      );
    }
  }

  async describeLogGroups(params: DescribeLogGroupsRequest): Promise<string[]> {
    const dataFrames = await this.makeLogActionRequest('DescribeLogGroups', [params]).toPromise();

    const logGroupNames = dataFrames[0]?.fields[0]?.values.toArray() ?? [];
    return logGroupNames;
  }

  async getLogGroupFields(params: GetLogGroupFieldsRequest): Promise<GetLogGroupFieldsResponse> {
    const dataFrames = await this.makeLogActionRequest('GetLogGroupFields', [params]).toPromise();

    const fieldNames = dataFrames[0].fields[0].values.toArray();
    const fieldPercentages = dataFrames[0].fields[1].values.toArray();
    const getLogGroupFieldsResponse = {
      logGroupFields: fieldNames.map((val, i) => ({ name: val, percent: fieldPercentages[i] })) ?? [],
    };

    return getLogGroupFieldsResponse;
  }

  getLogRowContext = async (
    row: LogRowModel,
    { limit = 10, direction = 'BACKWARD' }: RowContextOptions = {}
  ): Promise<{ data: DataFrame[] }> => {
    let logStreamField = null;
    let logField = null;

    for (const field of row.dataFrame.fields) {
      if (field.name === LOGSTREAM_IDENTIFIER_INTERNAL) {
        logStreamField = field;
        if (logField !== null) {
          break;
        }
      } else if (field.name === LOG_IDENTIFIER_INTERNAL) {
        logField = field;
        if (logStreamField !== null) {
          break;
        }
      }
    }

    const requestParams: GetLogEventsRequest = {
      limit,
      startFromHead: direction !== 'BACKWARD',
      logGroupName: parseLogGroupName(logField!.values.get(row.rowIndex)),
      logStreamName: logStreamField!.values.get(row.rowIndex),
    };

    if (direction === 'BACKWARD') {
      requestParams.endTime = row.timeEpochMs;
    } else {
      requestParams.startTime = row.timeEpochMs;
    }

    const dataFrames = await this.makeLogActionRequest('GetLogEvents', [requestParams]).toPromise();

    return {
      data: dataFrames,
    };
  };

  getVariables() {
    return this.templateSrv.getVariables().map(v => `$${v.name}`);
  }

  getPeriod(target: CloudWatchMetricsQuery, options: any) {
    let period = this.templateSrv.replace(target.period, options.scopedVars) as any;
    if (period && period.toLowerCase() !== 'auto') {
      if (/^\d+$/.test(period)) {
        period = parseInt(period, 10);
      } else {
        period = rangeUtil.intervalToSeconds(period);
      }

      if (period < 1) {
        period = 1;
      }
    }

    return period || '';
  }

  buildCloudwatchConsoleUrl(
    { region, namespace, metricName, dimensions, statistics, expression }: CloudWatchMetricsQuery,
    start: string,
    end: string,
    title: string,
    gmdMeta: Array<{ Expression: string; Period: string }>
  ) {
    region = this.getActualRegion(region);
    let conf = {
      view: 'timeSeries',
      stacked: false,
      title,
      start,
      end,
      region,
    } as any;

    const isSearchExpression =
      gmdMeta && gmdMeta.length && gmdMeta.every(({ Expression: expression }) => /SEARCH().*/.test(expression));
    const isMathExpression = !isSearchExpression && expression;

    if (isMathExpression) {
      return '';
    }

    if (isSearchExpression) {
      const metrics: any =
        gmdMeta && gmdMeta.length ? gmdMeta.map(({ Expression: expression }) => ({ expression })) : [{ expression }];
      conf = { ...conf, metrics };
    } else {
      conf = {
        ...conf,
        metrics: [
          ...statistics.map(stat => [
            namespace,
            metricName,
            ...Object.entries(dimensions).reduce((acc, [key, value]) => [...acc, key, value[0]], []),
            {
              stat,
              period: gmdMeta.length ? gmdMeta[0].Period : 60,
            },
          ]),
        ],
      };
    }

    return `https://${region}.console.aws.amazon.com/cloudwatch/deeplink.js?region=${region}#metricsV2:graph=${encodeURIComponent(
      JSON.stringify(conf)
    )}`;
  }

  async performTimeSeriesQuery(request: MetricRequest, { from, to }: TimeRange): Promise<any> {
    try {
      const res: TSDBResponse = await this.awsRequest(TSDB_QUERY_ENDPOINT, request);
      const dataframes: DataFrame[] = toDataQueryResponse({ data: res }).data;
      if (!dataframes || dataframes.length <= 0) {
        return { data: [] };
      }

      return Object.values(request.queries).reduce(
        ({ data, error }: any, queryRequest: any) => {
          const queryResult = res.results[queryRequest.refId];
          if (!queryResult) {
            return { data, error };
          }

          const link = this.buildCloudwatchConsoleUrl(
            queryRequest,
            from.toISOString(),
            to.toISOString(),
            queryRequest.refId,
            queryResult.meta.gmdMeta
          );

          return {
            error: error || queryResult.error ? { message: queryResult.error } : null,
            data: [
              ...data,
              ...dataframes.map(frame => {
                if (link) {
                  for (const field of frame.fields) {
                    field.config.links = [
                      {
                        url: link,
                        title: 'View in CloudWatch console',
                        targetBlank: true,
                      },
                    ];
                  }
                }
                return frame;
              }),
            ],
          };
        },
        { data: [], error: null }
      );
    } catch (err) {
      if (/^Throttling:.*/.test(err.data.message)) {
        const failedRedIds = Object.keys(err.data.results);
        const regionsAffected = Object.values(request.queries).reduce(
          (res: string[], { refId, region }) =>
            (refId && !failedRedIds.includes(refId)) || res.includes(region) ? res : [...res, region],
          []
        ) as string[];

        regionsAffected.forEach(region => this.debouncedAlert(this.datasourceName, this.getActualRegion(region)));
      }

      if (err.data && err.data.message === 'Metric request error' && err.data.error) {
        err.data.message = err.data.error;
      }

      throw err;
    }
  }

  transformSuggestDataFromTable(suggestData: TSDBResponse) {
    return suggestData.results['metricFindQuery'].tables[0].rows.map(([text, value]) => ({
      text,
      value,
      label: value,
    }));
  }

  doMetricQueryRequest(subtype: string, parameters: any) {
    const range = this.timeSrv.timeRange();
    return this.awsRequest(TSDB_QUERY_ENDPOINT, {
      from: range.from.valueOf().toString(),
      to: range.to.valueOf().toString(),
      queries: [
        {
          refId: 'metricFindQuery',
          intervalMs: 1, // dummy
          maxDataPoints: 1, // dummy
          datasourceId: this.id,
          type: 'metricFindQuery',
          subtype: subtype,
          ...parameters,
        },
      ],
    }).then((r: TSDBResponse) => {
      return this.transformSuggestDataFromTable(r);
    });
  }

  makeLogActionRequest(
    subtype: LogAction,
    queryParams: any[],
    scopedVars?: ScopedVars,
    makeReplacements = true
  ): Observable<DataFrame[]> {
    const range = this.timeSrv.timeRange();

    const requestParams = {
      from: range.from.valueOf().toString(),
      to: range.to.valueOf().toString(),
      queries: queryParams.map((param: any) => ({
        refId: 'A',
        intervalMs: 1, // dummy
        maxDataPoints: 1, // dummy
        datasourceId: this.id,
        type: 'logAction',
        subtype: subtype,
        ...param,
      })),
    };

    if (makeReplacements) {
      requestParams.queries.forEach(query => {
        if (query.hasOwnProperty('queryString')) {
          query.queryString = this.replace(query.queryString, scopedVars, true);
        }
        query.region = this.replace(query.region, scopedVars, true, 'region');
        query.region = this.getActualRegion(query.region);

        // interpolate log groups
        if (query.logGroupNames) {
          query.logGroupNames = query.logGroupNames.map((logGroup: string) =>
            this.replace(logGroup, scopedVars, true, 'log groups')
          );
        }
      });
    }

    const resultsToDataFrames = (val: any): DataFrame[] => toDataQueryResponse(val).data || [];

    return from(this.awsRequest(TSDB_QUERY_ENDPOINT, requestParams)).pipe(
      map(response => resultsToDataFrames({ data: response })),
      catchError(err => {
        if (err.data?.error) {
          throw err.data.error;
        }

        throw err;
      })
    );
  }

  getRegions(): Promise<Array<{ label: string; value: string; text: string }>> {
    return this.doMetricQueryRequest('regions', null).then((regions: any) => [
      { label: 'default', value: 'default', text: 'default' },
      ...regions,
    ]);
  }

  getNamespaces() {
    return this.doMetricQueryRequest('namespaces', null);
  }

  async getMetrics(namespace: string, region?: string) {
    if (!namespace) {
      return [];
    }

    return this.doMetricQueryRequest('metrics', {
      region: this.templateSrv.replace(this.getActualRegion(region)),
      namespace: this.templateSrv.replace(namespace),
    });
  }

  async getDimensionKeys(namespace: string, region: string) {
    if (!namespace) {
      return [];
    }

    return this.doMetricQueryRequest('dimension_keys', {
      region: this.templateSrv.replace(this.getActualRegion(region)),
      namespace: this.templateSrv.replace(namespace),
    });
  }

  async getDimensionValues(
    region: string,
    namespace: string,
    metricName: string,
    dimensionKey: string,
    filterDimensions: {}
  ) {
    if (!namespace || !metricName) {
      return [];
    }

    const values = await this.doMetricQueryRequest('dimension_values', {
      region: this.templateSrv.replace(this.getActualRegion(region)),
      namespace: this.templateSrv.replace(namespace),
      metricName: this.templateSrv.replace(metricName.trim()),
      dimensionKey: this.templateSrv.replace(dimensionKey),
      dimensions: this.convertDimensionFormat(filterDimensions, {}),
    });

    return values;
  }

  getEbsVolumeIds(region: string, instanceId: string) {
    return this.doMetricQueryRequest('ebs_volume_ids', {
      region: this.templateSrv.replace(this.getActualRegion(region)),
      instanceId: this.templateSrv.replace(instanceId),
    });
  }

  getEc2InstanceAttribute(region: string, attributeName: string, filters: any) {
    return this.doMetricQueryRequest('ec2_instance_attribute', {
      region: this.templateSrv.replace(this.getActualRegion(region)),
      attributeName: this.templateSrv.replace(attributeName),
      filters: filters,
    });
  }

  getResourceARNs(region: string, resourceType: string, tags: any) {
    return this.doMetricQueryRequest('resource_arns', {
      region: this.templateSrv.replace(this.getActualRegion(region)),
      resourceType: this.templateSrv.replace(resourceType),
      tags: tags,
    });
  }

  async metricFindQuery(query: string) {
    let region;
    let namespace;
    let metricName;
    let filterJson;

    const regionQuery = query.match(/^regions\(\)/);
    if (regionQuery) {
      return this.getRegions();
    }

    const namespaceQuery = query.match(/^namespaces\(\)/);
    if (namespaceQuery) {
      return this.getNamespaces();
    }

    const metricNameQuery = query.match(/^metrics\(([^\)]+?)(,\s?([^,]+?))?\)/);
    if (metricNameQuery) {
      namespace = metricNameQuery[1];
      region = metricNameQuery[3];
      return this.getMetrics(namespace, region);
    }

    const dimensionKeysQuery = query.match(/^dimension_keys\(([^\)]+?)(,\s?([^,]+?))?\)/);
    if (dimensionKeysQuery) {
      namespace = dimensionKeysQuery[1];
      region = dimensionKeysQuery[3];
      return this.getDimensionKeys(namespace, region);
    }

    const dimensionValuesQuery = query.match(
      /^dimension_values\(([^,]+?),\s?([^,]+?),\s?([^,]+?),\s?([^,]+?)(,\s?(.+))?\)/
    );
    if (dimensionValuesQuery) {
      region = dimensionValuesQuery[1];
      namespace = dimensionValuesQuery[2];
      metricName = dimensionValuesQuery[3];
      const dimensionKey = dimensionValuesQuery[4];
      filterJson = {};
      if (dimensionValuesQuery[6]) {
        filterJson = JSON.parse(this.templateSrv.replace(dimensionValuesQuery[6]));
      }

      return this.getDimensionValues(region, namespace, metricName, dimensionKey, filterJson);
    }

    const ebsVolumeIdsQuery = query.match(/^ebs_volume_ids\(([^,]+?),\s?([^,]+?)\)/);
    if (ebsVolumeIdsQuery) {
      region = ebsVolumeIdsQuery[1];
      const instanceId = ebsVolumeIdsQuery[2];
      return this.getEbsVolumeIds(region, instanceId);
    }

    const ec2InstanceAttributeQuery = query.match(/^ec2_instance_attribute\(([^,]+?),\s?([^,]+?),\s?(.+?)\)/);
    if (ec2InstanceAttributeQuery) {
      region = ec2InstanceAttributeQuery[1];
      const targetAttributeName = ec2InstanceAttributeQuery[2];
      filterJson = JSON.parse(this.templateSrv.replace(ec2InstanceAttributeQuery[3]));
      return this.getEc2InstanceAttribute(region, targetAttributeName, filterJson);
    }

    const resourceARNsQuery = query.match(/^resource_arns\(([^,]+?),\s?([^,]+?),\s?(.+?)\)/);
    if (resourceARNsQuery) {
      region = resourceARNsQuery[1];
      const resourceType = resourceARNsQuery[2];
      const tagsJSON = JSON.parse(this.templateSrv.replace(resourceARNsQuery[3]));
      return this.getResourceARNs(region, resourceType, tagsJSON);
    }

    const statsQuery = query.match(/^statistics\(\)/);
    if (statsQuery) {
      return this.standardStatistics.map((s: string) => ({ value: s, label: s, text: s }));
    }

    return Promise.resolve([]);
  }

  annotationQuery(options: any) {
    const annotation = options.annotation;
    const statistics = annotation.statistics.map((s: any) => this.templateSrv.replace(s));
    const defaultPeriod = annotation.prefixMatching ? '' : '300';
    let period = annotation.period || defaultPeriod;
    period = parseInt(period, 10);
    const parameters = {
      prefixMatching: annotation.prefixMatching,
      region: this.templateSrv.replace(this.getActualRegion(annotation.region)),
      namespace: this.templateSrv.replace(annotation.namespace),
      metricName: this.templateSrv.replace(annotation.metricName),
      dimensions: this.convertDimensionFormat(annotation.dimensions, {}),
      statistics: statistics,
      period: period,
      actionPrefix: annotation.actionPrefix || '',
      alarmNamePrefix: annotation.alarmNamePrefix || '',
    };

    return this.awsRequest(TSDB_QUERY_ENDPOINT, {
      from: options.range.from.valueOf().toString(),
      to: options.range.to.valueOf().toString(),
      queries: [
        {
          refId: 'annotationQuery',
          datasourceId: this.id,
          type: 'annotationQuery',
          ...parameters,
        },
      ],
    }).then((r: TSDBResponse) => {
      return r.results['annotationQuery'].tables[0].rows.map(v => ({
        annotation: annotation,
        time: Date.parse(v[0]),
        title: v[1],
        tags: [v[2]],
        text: v[3],
      }));
    });
  }

  targetContainsTemplate(target: any) {
    return (
      this.templateSrv.variableExists(target.region) ||
      this.templateSrv.variableExists(target.namespace) ||
      this.templateSrv.variableExists(target.metricName) ||
      this.templateSrv.variableExists(target.expression!) ||
      target.logGroupNames?.some((logGroup: string) => this.templateSrv.variableExists(logGroup)) ||
      _.find(target.dimensions, (v, k) => this.templateSrv.variableExists(k) || this.templateSrv.variableExists(v))
    );
  }

  testDatasource() {
    // use billing metrics for test
    const region = this.defaultRegion;
    const namespace = 'AWS/Billing';
    const metricName = 'EstimatedCharges';
    const dimensions = {};

    return this.getDimensionValues(region, namespace, metricName, 'ServiceName', dimensions).then(() => ({
      status: 'success',
      message: 'Data source is working',
    }));
  }

  async awsRequest(url: string, data: MetricRequest) {
    const options = {
      method: 'POST',
      url,
      data,
    };

    const result = await getBackendSrv().datasourceRequest(options);

    return result.data;
  }

  getDefaultRegion() {
    return this.defaultRegion;
  }

  getActualRegion(region?: string) {
    if (region === 'default' || region === undefined || region === '') {
      return this.getDefaultRegion();
    }
    return region;
  }

  showContextToggle() {
    return true;
  }

  convertToCloudWatchTime(date: any, roundUp: any) {
    if (_.isString(date)) {
      date = dateMath.parse(date, roundUp);
    }
    return Math.round(date.valueOf() / 1000);
  }

  convertDimensionFormat(dimensions: { [key: string]: string | string[] }, scopedVars: ScopedVars) {
    return Object.entries(dimensions).reduce((result, [key, value]) => {
      key = this.replace(key, scopedVars, true, 'dimension keys');

      if (Array.isArray(value)) {
        return { ...result, [key]: value };
      }

      const valueVar = this.templateSrv
        .getVariables()
        .find(({ name }) => name === this.templateSrv.getVariableName(value));
      if (valueVar) {
        if (((valueVar as unknown) as VariableWithMultiSupport).multi) {
          const values = this.templateSrv.replace(value, scopedVars, 'pipe').split('|');
          return { ...result, [key]: values };
        }
        return { ...result, [key]: [this.templateSrv.replace(value, scopedVars)] };
      }

      return { ...result, [key]: [value] };
    }, {});
  }

  replace(
    target?: string,
    scopedVars?: ScopedVars,
    displayErrorIfIsMultiTemplateVariable?: boolean,
    fieldName?: string
  ) {
    if (displayErrorIfIsMultiTemplateVariable && !!target) {
      const variable = this.templateSrv
        .getVariables()
        .find(({ name }) => name === this.templateSrv.getVariableName(target));
      if (variable && ((variable as unknown) as VariableWithMultiSupport).multi) {
        this.debouncedCustomAlert(
          'CloudWatch templating error',
          `Multi template variables are not supported for ${fieldName || target}`
        );
      }
    }

    return this.templateSrv.replace(target, scopedVars);
  }

  getQueryDisplayText(query: CloudWatchQuery) {
    if (query.queryMode === 'Logs') {
      return query.expression ?? '';
    } else {
      return JSON.stringify(query);
    }
  }

  getTargetsByQueryMode = (targets: CloudWatchQuery[]) => {
    const logQueries: CloudWatchLogsQuery[] = [];
    const metricsQueries: CloudWatchMetricsQuery[] = [];

    targets.forEach(query => {
      const mode = query.queryMode ?? 'Metrics';
      if (mode === 'Logs') {
        logQueries.push(query as CloudWatchLogsQuery);
      } else {
        metricsQueries.push(query as CloudWatchMetricsQuery);
      }
    });

    return {
      logQueries,
      metricsQueries,
    };
  };

  interpolateVariablesInQueries(queries: CloudWatchQuery[], scopedVars: ScopedVars): CloudWatchQuery[] {
    if (!queries.length) {
      return queries;
    }

    return queries.map(query => ({
      ...query,
      region: this.getActualRegion(this.replace(query.region, scopedVars)),
      expression: this.replace(query.expression, scopedVars),

      ...(!isCloudWatchLogsQuery(query) && this.interpolateMetricsQueryVariables(query, scopedVars)),
    }));
  }

  interpolateMetricsQueryVariables(
    query: CloudWatchMetricsQuery,
    scopedVars: ScopedVars
  ): Pick<CloudWatchMetricsQuery, 'alias' | 'metricName' | 'namespace' | 'period' | 'dimensions'> {
    return {
      alias: this.replace(query.alias, scopedVars),
      metricName: this.replace(query.metricName, scopedVars),
      namespace: this.replace(query.namespace, scopedVars),
      period: this.replace(query.period, scopedVars),
      dimensions: Object.entries(query.dimensions).reduce((prev, [key, value]) => {
        if (Array.isArray(value)) {
          return { ...prev, [key]: value };
        }

        return { ...prev, [this.replace(key, scopedVars)]: this.replace(value, scopedVars) };
      }, {}),
    };
  }
}

function withTeardown<T = any>(observable: Observable<T>, onUnsubscribe: () => void): Observable<T> {
  return new Observable<T>(subscriber => {
    const innerSub = observable.subscribe({
      next: val => subscriber.next(val),
      error: err => subscriber.next(err),
      complete: () => subscriber.complete(),
    });

    return () => {
      innerSub.unsubscribe();
      onUnsubscribe();
    };
  });
}

function parseLogGroupName(logIdentifier: string): string {
  const colonIndex = logIdentifier.lastIndexOf(':');
  return logIdentifier.substr(colonIndex + 1);
}<|MERGE_RESOLUTION|>--- conflicted
+++ resolved
@@ -18,12 +18,6 @@
   rangeUtil,
   ScopedVars,
   TimeRange,
-<<<<<<< HEAD
-  toDataFrame,
-=======
-  rangeUtil,
-  DataQueryErrorType,
->>>>>>> 09574547
 } from '@grafana/data';
 import { getBackendSrv, toDataQueryResponse } from '@grafana/runtime';
 import { getTemplateSrv, TemplateSrv } from 'app/features/templating/template_srv';
