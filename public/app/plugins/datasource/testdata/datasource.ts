--- conflicted
+++ resolved
@@ -199,14 +199,13 @@
     return getBackendSrv().get('/api/tsdb/testdata/scenarios');
   }
 
-<<<<<<< HEAD
   private handleVariablesQuery(options: DataQueryRequest<TestDataQuery>): Observable<DataQueryResponse> {
     if (options.targets.length === 0) {
       return of({ state: LoadingState.Done, data: [] });
     }
 
     const dataQuery: any = options.targets[0];
-    const interpolatedQuery = templateSrv.replace(
+    const interpolatedQuery = this.templateSrv.replace(
       dataQuery.variableQuery,
       getSearchFilterScopedVar({ query: dataQuery.variableQuery, wildcardChar: '*', options: options.scopedVars })
     );
@@ -214,20 +213,6 @@
     const items = children.map(item => ({ value: item.name, text: item.name }));
 
     return of({ state: LoadingState.Done, data: [toDataFrame(items)] }).pipe(delay(100));
-=======
-  metricFindQuery(query: string, options: any) {
-    return new Promise<MetricFindValue[]>((resolve, reject) => {
-      setTimeout(() => {
-        const interpolatedQuery = this.templateSrv.replace(
-          query,
-          getSearchFilterScopedVar({ query, wildcardChar: '*', options })
-        );
-        const children = queryMetricTree(interpolatedQuery);
-        const items = children.map(item => ({ value: item.name, text: item.name }));
-        resolve(items);
-      }, 100);
-    });
->>>>>>> 0ffd9a9a
   }
 }
 
