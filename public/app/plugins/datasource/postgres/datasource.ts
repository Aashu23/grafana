--- conflicted
+++ resolved
@@ -31,29 +31,18 @@
       return value;
     }
 
-<<<<<<< HEAD
-    let quotedValues = _.map(value, v => {
+    const quotedValues = _.map(value, v => {
       return this.queryModel.quoteLiteral(v);
-=======
-    const quotedValues = _.map(value, function(val) {
-      return "'" + val.replace(/'/g, `''`) + "'";
->>>>>>> a702603e
     });
     return quotedValues.join(',');
   }
 
   query(options) {
-<<<<<<< HEAD
-    let queries = _.filter(options.targets, target => {
+    const queries = _.filter(options.targets, target => {
       return target.hide !== true;
     }).map(target => {
       let queryModel = new PostgresQuery(target, this.templateSrv, options.scopedVars);
 
-=======
-    const queries = _.filter(options.targets, item => {
-      return item.hide !== true;
-    }).map(item => {
->>>>>>> a702603e
       return {
         refId: target.refId,
         intervalMs: options.intervalMs,
@@ -121,12 +110,8 @@
       format: 'table',
     };
 
-<<<<<<< HEAD
     let range = this.timeSrv.timeRange();
-    let data = {
-=======
     const data = {
->>>>>>> a702603e
       queries: [interpolatedQuery],
       from: range.from.valueOf().toString(),
       to: range.to.valueOf().toString(),
