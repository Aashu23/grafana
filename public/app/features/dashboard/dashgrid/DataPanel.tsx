// Library
import React, { Component } from 'react';

// Services
import { getDatasourceSrv, DatasourceSrv } from 'app/features/plugins/datasource_srv';

// Utils
import kbn from 'app/core/utils/kbn';

// Types
import { TimeRange, LoadingState, DataQueryOptions, DataQueryResponse, TimeSeries } from 'app/types';

interface RenderProps {
  loading: LoadingState;
  timeSeries: TimeSeries[];
}

export interface Props {
  datasource: string | null;
  queries: any[];
  panelId?: number;
  dashboardId?: number;
  isVisible?: boolean;
  timeRange?: TimeRange;
  widthPixels: number;
  refreshCounter: number;
  minInterval?: string;
  maxDataPoints?: number;
  children: (r: RenderProps) => JSX.Element;
}

export interface State {
  isFirstLoad: boolean;
  loading: LoadingState;
  response: DataQueryResponse;
}

export class DataPanel extends Component<Props, State> {
  static defaultProps = {
    isVisible: true,
    panelId: 1,
    dashboardId: 1,
  };

  dataSourceSrv: DatasourceSrv = getDatasourceSrv();
  isUnmounted = false;

  constructor(props: Props) {
    super(props);

    this.state = {
      loading: LoadingState.NotStarted,
      response: {
        data: [],
      },
      isFirstLoad: true,
    };
  }

<<<<<<< HEAD
=======
  componentDidMount() {
    this.issueQueries();
  }

  componentWillUnmount() {
    this.isUnmounted = true;
  }

>>>>>>> e21a140f
  async componentDidUpdate(prevProps: Props) {
    if (!this.hasPropsChanged(prevProps)) {
      return;
    }

    this.issueQueries();
  }

  hasPropsChanged(prevProps: Props) {
    return this.props.refreshCounter !== prevProps.refreshCounter;
  }

  private issueQueries = async () => {
    const { isVisible, queries, datasource, panelId, dashboardId, timeRange, widthPixels, maxDataPoints } = this.props;

    if (!isVisible) {
      return;
    }

    if (!queries.length) {
      this.setState({ loading: LoadingState.Done });
      return;
    }

    this.setState({ loading: LoadingState.Loading });

    try {
      const ds = await this.dataSourceSrv.get(datasource);

      // TODO interpolate variables
      const minInterval = this.props.minInterval || ds.interval;
      const intervalRes = kbn.calculateInterval(timeRange, widthPixels, minInterval);

      const queryOptions: DataQueryOptions = {
        timezone: 'browser',
        panelId: panelId,
        dashboardId: dashboardId,
        range: timeRange,
        rangeRaw: timeRange.raw,
        interval: intervalRes.interval,
        intervalMs: intervalRes.intervalMs,
        targets: queries,
        maxDataPoints: maxDataPoints || widthPixels,
        scopedVars: {},
        cacheTimeout: null,
      };

      console.log('Issuing DataPanel query', queryOptions);
      const resp = await ds.query(queryOptions);
      console.log('Issuing DataPanel query Resp', resp);

      if (this.isUnmounted) {
        return;
      }

      this.setState({
        loading: LoadingState.Done,
        response: resp,
        isFirstLoad: false,
      });
    } catch (err) {
      console.log('Loading error', err);
      this.setState({ loading: LoadingState.Error, isFirstLoad: false });
    }
  };

  render() {
    const { queries } = this.props;
    const { response, loading, isFirstLoad } = this.state;
<<<<<<< HEAD

=======
>>>>>>> e21a140f
    const timeSeries = response.data;

    if (isFirstLoad && loading === LoadingState.Loading) {
      return this.renderLoadingSpinner();
    }

    if (!queries.length) {
      return (
        <div className="panel-empty">
          <p>Add a query to get some data!</p>
        </div>
      );
    }

    return (
      <>
        {this.renderLoadingSpinner()}
        {this.props.children({
          timeSeries,
          loading,
        })}
      </>
    );
  }

  private renderLoadingSpinner(): JSX.Element {
    const { loading } = this.state;

    if (loading === LoadingState.Loading) {
      return (
        <div className="panel-loading">
          <i className="fa fa-spinner fa-spin" />
        </div>
      );
    }

    return null;
  }
}<|MERGE_RESOLUTION|>--- conflicted
+++ resolved
@@ -57,8 +57,6 @@
     };
   }
 
-<<<<<<< HEAD
-=======
   componentDidMount() {
     this.issueQueries();
   }
@@ -67,7 +65,6 @@
     this.isUnmounted = true;
   }
 
->>>>>>> e21a140f
   async componentDidUpdate(prevProps: Props) {
     if (!this.hasPropsChanged(prevProps)) {
       return;
@@ -137,10 +134,7 @@
   render() {
     const { queries } = this.props;
     const { response, loading, isFirstLoad } = this.state;
-<<<<<<< HEAD
 
-=======
->>>>>>> e21a140f
     const timeSeries = response.data;
 
     if (isFirstLoad && loading === LoadingState.Loading) {
