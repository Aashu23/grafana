import Centrifuge, {
  PublicationContext,
  SubscriptionEvents,
  SubscribeSuccessContext,
  UnsubscribeContext,
  JoinLeaveContext,
  SubscribeErrorContext,
} from 'centrifuge/dist/centrifuge.protobuf';
import SockJS from 'sockjs-client';
import { GrafanaLiveSrv, setGrafanaLiveSrv, ChannelHandler, config } from '@grafana/runtime';
import { Observable, Subject, BehaviorSubject } from 'rxjs';
import { share, finalize } from 'rxjs/operators';

import { registerDashboardWatcher } from './dashboardWatcher';

//http://stackoverflow.com/questions/105034/how-to-create-a-guid-uuid-in-javascript
export const browserSessionId =
  Math.random()
    .toString(36)
    .substring(2, 15) +
  Math.random()
    .toString(36)
    .substring(2, 15);

interface Channel<T = any> {
  subject: Subject<T>; // private
  stream: Observable<T>;
  subscription?: Centrifuge.Subscription;
}

class CentrifugeSrv implements GrafanaLiveSrv {
  centrifuge: Centrifuge;
  channels = new Map<string, Channel>();
  connectionState: BehaviorSubject<boolean>;
  standardCallbacks: SubscriptionEvents;

  constructor() {
<<<<<<< HEAD
    console.log('connecting....');
    // TODO: better pick this from the URL
=======
>>>>>>> aa40320b
    this.centrifuge = new Centrifuge(`${config.appUrl}live/sockjs`, {
      debug: true,
      sockjs: SockJS,
    });
    this.centrifuge.connect(); // do connection
    this.connectionState = new BehaviorSubject<boolean>(this.centrifuge.isConnected());

    // Register global listeners
    this.centrifuge.on('connect', this.onConnect);
    this.centrifuge.on('disconnect', this.onDisconnect);
    this.centrifuge.on('publish', this.onServerSideMessage);

    this.standardCallbacks = {
      subscribe: this.onSubscribe,
      unsubscribe: this.onUnsubscribe,
      join: this.onJoin,
      leave: this.onLeave,
      error: this.onError,
    };
  }

  //----------------------------------------------------------
  // Internal functions
  //----------------------------------------------------------

  onConnect = (context: any) => {
    console.log('CONNECT', context);
    this.connectionState.next(true);
  };

  onDisconnect = (context: any) => {
    console.log('onDisconnect', context);
    this.connectionState.next(false);
  };

  onServerSideMessage = (context: any) => {
    console.log('Publication from server-side channel', context);
  };

  //----------------------------------------------------------
  // Channel functions
  //----------------------------------------------------------

  //   export interface SubscriptionEvents {
  //     publish?: (ctx: PublicationContext) => void;
  //     join?: (ctx: JoinLeaveContext) => void;
  //     leave?: (ctx: JoinLeaveContex) => void;
  //     subscribe?: (ctx: SubscribeSuccessContext) => void;
  //     error?: (ctx: SubscribeErrorContext) => void;
  //     unsubscribe?: (ctx: UnsubscribeContext) => void;
  // }

  onSubscribe = (context: SubscribeSuccessContext) => {
    console.log('onSubscribe', context);
  };

  onUnsubscribe = (context: UnsubscribeContext) => {
    console.log('onUnsubscribe', context);
  };

  onJoin = (context: JoinLeaveContext) => {
    console.log('onJoin', context);
  };

  onLeave = (context: JoinLeaveContext) => {
    console.log('onLeave', context);
  };

  onError = (context: SubscribeErrorContext) => {
    console.log('onError', context);
  };

  //----------------------------------------------------------
  // Exported functions
  //----------------------------------------------------------

  /**
   * Is the server currently connected
   */
  isConnected() {
    return this.centrifuge.isConnected();
  }

  /**
   * Listen for changes to the connection state
   */
  getConnectionState() {
    return this.connectionState.asObservable();
  }

  initChannel<T>(path: string, handler: ChannelHandler<T>): Observable<T> {
    if (this.channels.has(path)) {
      console.log('Already connected to:', path);
      return this.channels.get(path)!.stream;
    }
    const subject = new Subject<T>();
    const c: Channel = {
      subject,
      stream: subject.pipe(
        finalize(() => {
          console.log('Final listener for', path, c);
          if (c.subscription) {
            c.subscription.unsubscribe();
          }
          this.channels.delete(path); // remove the listener when done
        }),
        share()
      ),
    };

    console.log('initChannel', this.centrifuge.isConnected(), path, handler);
    const callbacks: SubscriptionEvents = {
      ...this.standardCallbacks,
      publish: (ctx: PublicationContext) => {
        // console.log('GOT', JSON.stringify(ctx.data), ctx);
        const v = handler.onPublish(ctx.data);
        c.subject.next(v);
      },
    };
    c.subscription = this.centrifuge.subscribe(path, callbacks);
    this.channels.set(path, c);
    return c.stream;
  }

  getChannelStream<T>(path: string): Observable<T> {
    const c = this.channels.get(path);
    if (c) {
      return c.stream;
    }
    return this.initChannel(path, noopChannelHandler);
  }

  // Force close everyone who is listening to that channel
  closeChannelStream(path: string) {
    const c = this.channels.get(path);
    if (c) {
      if (c.subscription) {
        c.subscription.unsubscribe();
      }
      this.channels.delete(path);
    }
  }

  /**
   * Send data to a channel.  This feature is disabled for most channels and will return an error
   */
  publish<T>(channel: string, data: any): Promise<T> {
    return this.centrifuge.publish(channel, data);
  }
}

const noopChannelHandler: ChannelHandler = {
  onPublish: (v: any) => {
    return v; // Just pass the object along
  },
};

export function initGrafanaLive() {
  setGrafanaLiveSrv(new CentrifugeSrv());

  // Listen for navigation changes
  registerDashboardWatcher();
}<|MERGE_RESOLUTION|>--- conflicted
+++ resolved
@@ -35,11 +35,6 @@
   standardCallbacks: SubscriptionEvents;
 
   constructor() {
-<<<<<<< HEAD
-    console.log('connecting....');
-    // TODO: better pick this from the URL
-=======
->>>>>>> aa40320b
     this.centrifuge = new Centrifuge(`${config.appUrl}live/sockjs`, {
       debug: true,
       sockjs: SockJS,
