package cloudwatch

import (
	"context"
	"fmt"
	"regexp"
	"strings"
	"sync"
	"time"

	"github.com/grafana/grafana-plugin-sdk-go/data"

	"github.com/aws/aws-sdk-go/aws"
	"github.com/aws/aws-sdk-go/aws/client"
	"github.com/aws/aws-sdk-go/aws/credentials"
	"github.com/aws/aws-sdk-go/aws/credentials/stscreds"
	"github.com/aws/aws-sdk-go/aws/request"
	"github.com/aws/aws-sdk-go/aws/session"
	"github.com/aws/aws-sdk-go/service/cloudwatch"
	"github.com/aws/aws-sdk-go/service/cloudwatch/cloudwatchiface"
	"github.com/aws/aws-sdk-go/service/cloudwatchlogs"
	"github.com/aws/aws-sdk-go/service/cloudwatchlogs/cloudwatchlogsiface"
	"github.com/aws/aws-sdk-go/service/ec2"
	"github.com/aws/aws-sdk-go/service/ec2/ec2iface"
	"github.com/aws/aws-sdk-go/service/resourcegroupstaggingapi"
	"github.com/aws/aws-sdk-go/service/resourcegroupstaggingapi/resourcegroupstaggingapiiface"
	"github.com/aws/aws-sdk-go/service/servicequotas"
	"github.com/aws/aws-sdk-go/service/servicequotas/servicequotasiface"
	"github.com/grafana/grafana/pkg/components/simplejson"
	"github.com/grafana/grafana/pkg/infra/log"
	"github.com/grafana/grafana/pkg/models"
	"github.com/grafana/grafana/pkg/services/live"
	"github.com/grafana/grafana/pkg/setting"
	"github.com/grafana/grafana/pkg/tsdb"
)

type datasourceInfo struct {
	Profile       string
	Region        string
	AuthType      authType
	AssumeRoleARN string
	ExternalID    string
	Namespace     string

	AccessKey string
	SecretKey string
}

const cloudWatchTSFormat = "2006-01-02 15:04:05.000"
const defaultRegion = "default"

// Constants also defined in datasource/cloudwatch/datasource.ts
const logIdentifierInternal = "__log__grafana_internal__"
const logStreamIdentifierInternal = "__logstream__grafana_internal__"

var plog = log.New("tsdb.cloudwatch")
var aliasFormat = regexp.MustCompile(`\{\{\s*(.+?)\s*\}\}`)

const defaultConcurrentQueries = 4

func init() {
	globalExecutor := newExecutor()
	tsdb.RegisterTsdbQueryEndpoint("cloudwatch", func(ds *models.DataSource) (tsdb.TsdbQueryEndpoint, error) {
		return globalExecutor, nil
	})

	live.RegisterHandler("CloudWatch", &LogQueryRunnerSupplier{})
}

func newExecutor() *cloudWatchExecutor {
	return &cloudWatchExecutor{
		logsClientsByRegion: map[string]cloudwatchlogsiface.CloudWatchLogsAPI{},
		queuesByRegion:      map[string]chan bool{},
		responseChannels:    map[string]chan *tsdb.Response{},
	}
}

// cloudWatchExecutor executes CloudWatch requests.
type cloudWatchExecutor struct {
	*models.DataSource

	ec2Client           ec2iface.EC2API
	rgtaClient          resourcegroupstaggingapiiface.ResourceGroupsTaggingAPIAPI
	logsClientsByRegion map[string]cloudwatchlogsiface.CloudWatchLogsAPI
	mtx                 sync.Mutex

<<<<<<< HEAD
	queuesByRegion   map[string](chan bool)
	queueLock        sync.Mutex
	channelMu        sync.Mutex
	responseChannels map[string]chan *tsdb.Response
=======
	queuesByRegion map[string](chan bool)
	queueLock      sync.Mutex
>>>>>>> f66a55b8
}

func (e *cloudWatchExecutor) newSession(region string) (*session.Session, error) {
	dsInfo := e.getDSInfo(region)

	bldr := strings.Builder{}
	for i, s := range []string{
		dsInfo.AuthType.String(), dsInfo.AccessKey, dsInfo.Profile, dsInfo.AssumeRoleARN, region,
	} {
		if i != 0 {
			bldr.WriteString(":")
		}
		bldr.WriteString(strings.ReplaceAll(s, ":", `\:`))
	}
	cacheKey := bldr.String()

	sessCacheLock.RLock()
	if env, ok := sessCache[cacheKey]; ok {
		if env.expiration.After(time.Now().UTC()) {
			sessCacheLock.RUnlock()
			return env.session, nil
		}
	}
	sessCacheLock.RUnlock()

	cfgs := []*aws.Config{
		{
			CredentialsChainVerboseErrors: aws.Bool(true),
		},
	}

	var regionCfg *aws.Config
	if dsInfo.Region == defaultRegion {
		plog.Warn("Region is set to \"default\", which is unsupported")
		dsInfo.Region = ""
	}
	if dsInfo.Region != "" {
		regionCfg = &aws.Config{Region: aws.String(dsInfo.Region)}
		cfgs = append(cfgs, regionCfg)
	}

	switch dsInfo.AuthType {
	case authTypeSharedCreds:
		plog.Debug("Authenticating towards AWS with shared credentials", "profile", dsInfo.Profile,
			"region", dsInfo.Region)
		cfgs = append(cfgs, &aws.Config{
			Credentials: credentials.NewSharedCredentials("", dsInfo.Profile),
		})
	case authTypeKeys:
		plog.Debug("Authenticating towards AWS with an access key pair", "region", dsInfo.Region)
		cfgs = append(cfgs, &aws.Config{
			Credentials: credentials.NewStaticCredentials(dsInfo.AccessKey, dsInfo.SecretKey, ""),
		})
	case authTypeDefault:
		plog.Debug("Authenticating towards AWS with default SDK method", "region", dsInfo.Region)
	default:
		panic(fmt.Sprintf("Unrecognized authType: %d", dsInfo.AuthType))
	}
	sess, err := newSession(cfgs...)
	if err != nil {
		return nil, err
	}

	duration := stscreds.DefaultDuration
	expiration := time.Now().Add(duration)
	if dsInfo.AssumeRoleARN != "" {
		// We should assume a role in AWS
		plog.Debug("Trying to assume role in AWS", "arn", dsInfo.AssumeRoleARN)

		cfgs := []*aws.Config{
			{
				CredentialsChainVerboseErrors: aws.Bool(true),
			},
			{
				Credentials: newSTSCredentials(sess, dsInfo.AssumeRoleARN, func(p *stscreds.AssumeRoleProvider) {
					// Not sure if this is necessary, overlaps with p.Duration and is undocumented
					p.Expiry.SetExpiration(expiration, 0)
					p.Duration = duration
					if dsInfo.ExternalID != "" {
						p.ExternalID = aws.String(dsInfo.ExternalID)
					}
				}),
			},
		}
		if regionCfg != nil {
			cfgs = append(cfgs, regionCfg)
		}
		sess, err = newSession(cfgs...)
		if err != nil {
			return nil, err
		}
	}

	plog.Debug("Successfully created AWS session")

	sessCacheLock.Lock()
	sessCache[cacheKey] = envelope{
		session:    sess,
		expiration: expiration,
	}
	sessCacheLock.Unlock()

	return sess, nil
}

func (e *cloudWatchExecutor) getCWClient(region string) (cloudwatchiface.CloudWatchAPI, error) {
	sess, err := e.newSession(region)
	if err != nil {
		return nil, err
	}
	return newCWClient(sess), nil
}

func (e *cloudWatchExecutor) getCWLogsClient(region string) (cloudwatchlogsiface.CloudWatchLogsAPI, error) {
	e.mtx.Lock()
	defer e.mtx.Unlock()

	if logsClient, ok := e.logsClientsByRegion[region]; ok {
		return logsClient, nil
	}

	sess, err := e.newSession(region)
	if err != nil {
		return nil, err
	}

	logsClient := newCWLogsClient(sess)
	e.logsClientsByRegion[region] = logsClient

	return logsClient, nil
}

func (e *cloudWatchExecutor) getEC2Client(region string) (ec2iface.EC2API, error) {
	if e.ec2Client != nil {
		return e.ec2Client, nil
	}

	sess, err := e.newSession(region)
	if err != nil {
		return nil, err
	}
	e.ec2Client = newEC2Client(sess)

	return e.ec2Client, nil
}

func (e *cloudWatchExecutor) getRGTAClient(region string) (resourcegroupstaggingapiiface.ResourceGroupsTaggingAPIAPI,
	error) {
	if e.rgtaClient != nil {
		return e.rgtaClient, nil
	}

	sess, err := e.newSession(region)
	if err != nil {
		return nil, err
	}
	e.rgtaClient = newRGTAClient(sess)

	return e.rgtaClient, nil
}

func (e *cloudWatchExecutor) getServiceQuotasClient(region string) (servicequotasiface.ServiceQuotasAPI, error) {
	sess, err := e.newSession(region)
	if err != nil {
		return nil, err
	}

	return newQuotasClient(sess), nil
}

func (e *cloudWatchExecutor) getQueue(region string) (chan bool, error) {
	e.queueLock.Lock()
	defer e.queueLock.Unlock()

	if queue, ok := e.queuesByRegion[region]; ok {
		return queue, nil
	}

	concurrentQueriesQuota, err := e.fetchConcurrentQueriesQuota(region)
	if err != nil {
		plog.Info("Could not fetch quota")
	}

	queueChannel := make(chan bool, concurrentQueriesQuota)
	e.queuesByRegion[region] = queueChannel

	return queueChannel, nil
}

func (e *cloudWatchExecutor) fetchConcurrentQueriesQuota(region string) (int, error) {
	client, err := e.getServiceQuotasClient(region)
	if err != nil {
		return defaultConcurrentQueries, err
	}

	concurrentQueriesQuota, err := client.GetServiceQuota(&servicequotas.GetServiceQuotaInput{
		ServiceCode: aws.String("logs"),
		QuotaCode:   aws.String("L-32C48FBB"),
	})
	if err != nil {
		return defaultConcurrentQueries, err
	}

	if concurrentQueriesQuota != nil && concurrentQueriesQuota.Quota != nil {
		return int(*concurrentQueriesQuota.Quota.Value), nil
	}

	defaultConcurrentQueriesQuota, err := client.GetAWSDefaultServiceQuota(&servicequotas.GetAWSDefaultServiceQuotaInput{
		ServiceCode: aws.String("logs"),
		QuotaCode:   aws.String("L-32C48FBB"),
	})
	if err != nil {
		return defaultConcurrentQueries, err
	}

	if defaultConcurrentQueriesQuota != nil && defaultConcurrentQueriesQuota.Quota != nil {
		return int(*defaultConcurrentQueriesQuota.Quota.Value), nil
	}

	return defaultConcurrentQueries, nil
}

func (e *cloudWatchExecutor) alertQuery(ctx context.Context, logsClient cloudwatchlogsiface.CloudWatchLogsAPI,
	queryContext *tsdb.TsdbQuery) (*cloudwatchlogs.GetQueryResultsOutput, error) {
	const maxAttempts = 8
	const pollPeriod = 1000 * time.Millisecond

	queryParams := queryContext.Queries[0].Model
	startQueryOutput, err := e.executeStartQuery(ctx, logsClient, queryParams, queryContext.TimeRange)
	if err != nil {
		return nil, err
	}

	requestParams := simplejson.NewFromAny(map[string]interface{}{
		"region":  queryParams.Get("region").MustString(""),
		"queryId": *startQueryOutput.QueryId,
	})

	ticker := time.NewTicker(pollPeriod)
	defer ticker.Stop()

	attemptCount := 1
	for range ticker.C {
		res, err := e.executeGetQueryResults(ctx, logsClient, requestParams)
		if err != nil {
			return nil, err
		}
		if isTerminated(*res.Status) {
			return res, err
		}
		if attemptCount >= maxAttempts {
			return res, fmt.Errorf("fetching of query results exceeded max number of attempts")
		}

		attemptCount++
	}

	return nil, nil
}

// Query executes a CloudWatch query.
func (e *cloudWatchExecutor) Query(ctx context.Context, dsInfo *models.DataSource, queryContext *tsdb.TsdbQuery) (*tsdb.Response, error) {
	e.DataSource = dsInfo

	/*
		Unlike many other data sources,	with Cloudwatch Logs query requests don't receive the results as the response to the query, but rather
		an ID is first returned. Following this, a client is expected to send requests along with the ID until the status of the query is complete,
		receiving (possibly partial) results each time. For queries made via dashboards and Explore, the logic of making these repeated queries is handled on
		the frontend, but because alerts are executed on the backend the logic needs to be reimplemented here.
	*/
	queryParams := queryContext.Queries[0].Model
	_, fromAlert := queryContext.Headers["FromAlert"]
	isLogAlertQuery := fromAlert && queryParams.Get("queryMode").MustString("") == "Logs"

	if isLogAlertQuery {
		return e.executeLogAlertQuery(ctx, queryContext)
	}

	queryType := queryParams.Get("type").MustString("")

	var err error
	var result *tsdb.Response
	switch queryType {
	case "metricFindQuery":
		result, err = e.executeMetricFindQuery(ctx, queryContext)
	case "annotationQuery":
		result, err = e.executeAnnotationQuery(ctx, queryContext)
	case "logAction":
		result, err = e.executeLogActions(ctx, queryContext)
	case "liveLogAction":
		result, err = e.executeLiveLogQuery(ctx, queryContext)
	case "timeSeriesQuery":
		fallthrough
	default:
		result, err = e.executeTimeSeriesQuery(ctx, queryContext)
	}

	return result, err
}

func (e *cloudWatchExecutor) executeLogAlertQuery(ctx context.Context, queryContext *tsdb.TsdbQuery) (*tsdb.Response, error) {
	queryParams := queryContext.Queries[0].Model
	queryParams.Set("subtype", "StartQuery")
	queryParams.Set("queryString", queryParams.Get("expression").MustString(""))

	region := queryParams.Get("region").MustString(defaultRegion)
	if region == defaultRegion {
		region = e.DataSource.JsonData.Get("defaultRegion").MustString()
		queryParams.Set("region", region)
	}

	logsClient, err := e.getCWLogsClient(region)
	if err != nil {
		return nil, err
	}

	result, err := e.executeStartQuery(ctx, logsClient, queryParams, queryContext.TimeRange)
	if err != nil {
		return nil, err
	}

	queryParams.Set("queryId", *result.QueryId)

	// Get query results
	getQueryResultsOutput, err := e.alertQuery(ctx, logsClient, queryContext)
	if err != nil {
		return nil, err
	}

	dataframe, err := logsResultsToDataframes(getQueryResultsOutput)
	if err != nil {
		return nil, err
	}

	statsGroups := queryParams.Get("statsGroups").MustStringArray()
	if len(statsGroups) > 0 && len(dataframe.Fields) > 0 {
		groupedFrames, err := groupResults(dataframe, statsGroups)
		if err != nil {
			return nil, err
		}

		response := &tsdb.Response{
			Results: make(map[string]*tsdb.QueryResult),
		}

		response.Results["A"] = &tsdb.QueryResult{
			RefId:      "A",
			Dataframes: tsdb.NewDecodedDataFrames(groupedFrames),
		}

		return response, nil
	}

	response := &tsdb.Response{
		Results: map[string]*tsdb.QueryResult{
			"A": {
				RefId:      "A",
				Dataframes: tsdb.NewDecodedDataFrames(data.Frames{dataframe}),
			},
		},
	}
	return response, nil
}

type authType int

const (
	authTypeDefault authType = iota
	authTypeSharedCreds
	authTypeKeys
)

func (at authType) String() string {
	switch at {
	case authTypeDefault:
		return "default"
	case authTypeSharedCreds:
		return "sharedCreds"
	case authTypeKeys:
		return "keys"
	default:
		panic(fmt.Sprintf("Unrecognized auth type %d", at))
	}
}

func (e *cloudWatchExecutor) getDSInfo(region string) *datasourceInfo {
	if region == defaultRegion {
		region = e.DataSource.JsonData.Get("defaultRegion").MustString()
	}

	atStr := e.DataSource.JsonData.Get("authType").MustString()
	assumeRoleARN := e.DataSource.JsonData.Get("assumeRoleArn").MustString()
	externalID := e.DataSource.JsonData.Get("externalId").MustString()
	decrypted := e.DataSource.DecryptedValues()
	accessKey := decrypted["accessKey"]
	secretKey := decrypted["secretKey"]

	at := authTypeDefault
	switch atStr {
	case "credentials":
		at = authTypeSharedCreds
	case "keys":
		at = authTypeKeys
	case "default":
		at = authTypeDefault
	case "arn":
		at = authTypeDefault
		plog.Warn("Authentication type \"arn\" is deprecated, falling back to default")
	default:
		plog.Warn("Unrecognized AWS authentication type", "type", atStr)
	}

	profile := e.DataSource.JsonData.Get("profile").MustString()
	if profile == "" {
		profile = e.DataSource.Database // legacy support
	}

	return &datasourceInfo{
		Region:        region,
		Profile:       profile,
		AuthType:      at,
		AssumeRoleARN: assumeRoleARN,
		ExternalID:    externalID,
		AccessKey:     accessKey,
		SecretKey:     secretKey,
	}
}

func isTerminated(queryStatus string) bool {
	return queryStatus == "Complete" || queryStatus == "Cancelled" || queryStatus == "Failed" || queryStatus == "Timeout"
}

// CloudWatch client factory.
//
// Stubbable by tests.
var newCWClient = func(sess *session.Session) cloudwatchiface.CloudWatchAPI {
	client := cloudwatch.New(sess)
	client.Handlers.Send.PushFront(func(r *request.Request) {
		r.HTTPRequest.Header.Set("User-Agent", fmt.Sprintf("Grafana/%s", setting.BuildVersion))
	})

	return client
}

// CloudWatch logs client factory.
//
// Stubbable by tests.
var newCWLogsClient = func(sess *session.Session) cloudwatchlogsiface.CloudWatchLogsAPI {
	client := cloudwatchlogs.New(sess)
	client.Handlers.Send.PushFront(func(r *request.Request) {
		r.HTTPRequest.Header.Set("User-Agent", fmt.Sprintf("Grafana/%s", setting.BuildVersion))
	})

	return client
}

// Service quotas client
var newQuotasClient = func(sess *session.Session) servicequotasiface.ServiceQuotasAPI {
	client := servicequotas.New(sess)
	client.Handlers.Send.PushFront(func(r *request.Request) {
		r.HTTPRequest.Header.Set("User-Agent", fmt.Sprintf("Grafana/%s", setting.BuildVersion))
	})

	return client
}

// EC2 client factory.
//
// Stubbable by tests.
var newEC2Client = func(provider client.ConfigProvider) ec2iface.EC2API {
	return ec2.New(provider)
}

// RGTA client factory.
//
// Stubbable by tests.
var newRGTAClient = func(provider client.ConfigProvider) resourcegroupstaggingapiiface.ResourceGroupsTaggingAPIAPI {
	return resourcegroupstaggingapi.New(provider)
}<|MERGE_RESOLUTION|>--- conflicted
+++ resolved
@@ -75,6 +75,18 @@
 	}
 }
 
+const cloudWatchTSFormat = "2006-01-02 15:04:05.000"
+const defaultRegion = "default"
+
+// Constants also defined in datasource/cloudwatch/datasource.ts
+const logIdentifierInternal = "__log__grafana_internal__"
+const logStreamIdentifierInternal = "__logstream__grafana_internal__"
+
+var plog = log.New("tsdb.cloudwatch")
+var aliasFormat = regexp.MustCompile(`\{\{\s*(.+?)\s*\}\}`)
+
+const defaultConcurrentQueries = 4
+
 // cloudWatchExecutor executes CloudWatch requests.
 type cloudWatchExecutor struct {
 	*models.DataSource
@@ -84,106 +96,15 @@
 	logsClientsByRegion map[string]cloudwatchlogsiface.CloudWatchLogsAPI
 	mtx                 sync.Mutex
 
-<<<<<<< HEAD
-	queuesByRegion   map[string](chan bool)
-	queueLock        sync.Mutex
-	channelMu        sync.Mutex
-	responseChannels map[string]chan *tsdb.Response
-=======
 	queuesByRegion map[string](chan bool)
 	queueLock      sync.Mutex
->>>>>>> f66a55b8
 }
 
 func (e *cloudWatchExecutor) newSession(region string) (*session.Session, error) {
 	dsInfo := e.getDSInfo(region)
-
-	bldr := strings.Builder{}
-	for i, s := range []string{
-		dsInfo.AuthType.String(), dsInfo.AccessKey, dsInfo.Profile, dsInfo.AssumeRoleARN, region,
-	} {
-		if i != 0 {
-			bldr.WriteString(":")
-		}
-		bldr.WriteString(strings.ReplaceAll(s, ":", `\:`))
-	}
-	cacheKey := bldr.String()
-
-	sessCacheLock.RLock()
-	if env, ok := sessCache[cacheKey]; ok {
-		if env.expiration.After(time.Now().UTC()) {
-			sessCacheLock.RUnlock()
-			return env.session, nil
-		}
-	}
-	sessCacheLock.RUnlock()
-
-	cfgs := []*aws.Config{
-		{
-			CredentialsChainVerboseErrors: aws.Bool(true),
-		},
-	}
-
-	var regionCfg *aws.Config
-	if dsInfo.Region == defaultRegion {
-		plog.Warn("Region is set to \"default\", which is unsupported")
-		dsInfo.Region = ""
-	}
-	if dsInfo.Region != "" {
-		regionCfg = &aws.Config{Region: aws.String(dsInfo.Region)}
-		cfgs = append(cfgs, regionCfg)
-	}
-
-	switch dsInfo.AuthType {
-	case authTypeSharedCreds:
-		plog.Debug("Authenticating towards AWS with shared credentials", "profile", dsInfo.Profile,
-			"region", dsInfo.Region)
-		cfgs = append(cfgs, &aws.Config{
-			Credentials: credentials.NewSharedCredentials("", dsInfo.Profile),
-		})
-	case authTypeKeys:
-		plog.Debug("Authenticating towards AWS with an access key pair", "region", dsInfo.Region)
-		cfgs = append(cfgs, &aws.Config{
-			Credentials: credentials.NewStaticCredentials(dsInfo.AccessKey, dsInfo.SecretKey, ""),
-		})
-	case authTypeDefault:
-		plog.Debug("Authenticating towards AWS with default SDK method", "region", dsInfo.Region)
-	default:
-		panic(fmt.Sprintf("Unrecognized authType: %d", dsInfo.AuthType))
-	}
-	sess, err := newSession(cfgs...)
-	if err != nil {
-		return nil, err
-	}
-
-	duration := stscreds.DefaultDuration
-	expiration := time.Now().Add(duration)
-	if dsInfo.AssumeRoleARN != "" {
-		// We should assume a role in AWS
-		plog.Debug("Trying to assume role in AWS", "arn", dsInfo.AssumeRoleARN)
-
-		cfgs := []*aws.Config{
-			{
-				CredentialsChainVerboseErrors: aws.Bool(true),
-			},
-			{
-				Credentials: newSTSCredentials(sess, dsInfo.AssumeRoleARN, func(p *stscreds.AssumeRoleProvider) {
-					// Not sure if this is necessary, overlaps with p.Duration and is undocumented
-					p.Expiry.SetExpiration(expiration, 0)
-					p.Duration = duration
-					if dsInfo.ExternalID != "" {
-						p.ExternalID = aws.String(dsInfo.ExternalID)
-					}
-				}),
-			},
-		}
-		if regionCfg != nil {
-			cfgs = append(cfgs, regionCfg)
-		}
-		sess, err = newSession(cfgs...)
-		if err != nil {
-			return nil, err
-		}
+	creds, err := getCredentials(dsInfo)
+	if err != nil {
+		return nil, err
 	}
 
 	plog.Debug("Successfully created AWS session")
